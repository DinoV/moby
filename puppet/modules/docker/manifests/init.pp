--- conflicted
+++ resolved
@@ -55,6 +55,7 @@
 }
 
 class docker {
+
     # update this with latest docker binary distro
     $docker_url = "http://get.docker.io/builds/$kernel/$hardwaremodel/docker-master.tgz"
     # update this with latest go binary distry
@@ -70,27 +71,18 @@
 
     notify { "docker_url = $docker_url": withpath => true }
 
-<<<<<<< HEAD
-	$ec2_version = file("/etc/ec2_version", "/dev/null")
-	if ($ec2_version) {
-		$vagrant_user = "ubuntu"
-		include ec2
-	} else {
-		$vagrant_user = "vagrant"
-		# virtualbox is the vagrant default, so it should be safe to assume
-		include virtualbox
-	}
-
-=======
     $ec2_version = file("/etc/ec2_version", "/dev/null")
     $rax_version = inline_template("<%= %x{/usr/bin/xenstore-read vm-data/provider_data/provider} %>")
 
     if ($ec2_version) {
-	include ec2
+		$vagrant_user = "ubuntu"
+		include ec2
     } elsif ($rax_version) {
+		$vagrant_user = "vagrant"
         include rax
     } else {
     # virtualbox is the vagrant default, so it should be safe to assume
+		$vagrant_user = "vagrant"
         include virtualbox
     }
 
@@ -99,31 +91,8 @@
         comment => "Vagrant User",
         shell => "/bin/bash",
         home => "/home/vagrant",
-        groups => [
-            "sudo",
-            "vagrant",
-            "ubuntu",
-        ],
-        require => [
-            Group["sudo"],
-            Group["vagrant"],
-            Group["ubuntu"],
-        ],
     }
 
-	group { "ubuntu":
-		ensure => present,
-	}
-
-	group { "vagrant":
-		ensure => present,
-	}
-
-	group { "sudo":
-		ensure => present,
-	}
-
->>>>>>> a7104757
 	file { "/usr/local/bin":
 		ensure => directory,
 		owner => root,
@@ -150,13 +119,6 @@
         require => Exec["copy-docker-bin"],
     }
 
-<<<<<<< HEAD
-
-    file { "/home/vagrant/.profile":
-        mode => 644,
-        owner => $vagrant_user,
-        group => "ubuntu",
-=======
     file { "/home/vagrant":
         ensure => directory,
         mode => 644,
@@ -165,9 +127,8 @@
 
     file { "/home/vagrant/.profile":
         mode => 644,
-        owner => "vagrant",
-        group => "vagrant",
->>>>>>> a7104757
+        owner => $vagrant_user,
+        group => "ubuntu",
         content => template("docker/profile"),
         require => File["/home/vagrant"],
     }

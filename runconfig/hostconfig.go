package runconfig

import (
	"github.com/dotcloud/docker/engine"
	"github.com/dotcloud/docker/nat"
	"github.com/dotcloud/docker/utils"
)

type HostConfig struct {
	Binds           []string
	ContainerIDFile string
	LxcConf         []utils.KeyValuePair
	Privileged      bool
	PortBindings    nat.PortMap
	Links           []string
	PublishAllPorts bool
	DriverOptions   map[string][]string
<<<<<<< HEAD
}

type KeyValuePair struct {
	Key   string
	Value string
=======
>>>>>>> 5b9c8607
}

func ContainerHostConfigFromJob(job *engine.Job) *HostConfig {
	hostConfig := &HostConfig{
		ContainerIDFile: job.Getenv("ContainerIDFile"),
		Privileged:      job.GetenvBool("Privileged"),
		PublishAllPorts: job.GetenvBool("PublishAllPorts"),
	}
	job.GetenvJson("LxcConf", &hostConfig.LxcConf)
	job.GetenvJson("PortBindings", &hostConfig.PortBindings)
	job.GetenvJson("DriverOptions", &hostConfig.DriverOptions)
	if Binds := job.GetenvList("Binds"); Binds != nil {
		hostConfig.Binds = Binds
	}
	if Links := job.GetenvList("Links"); Links != nil {
		hostConfig.Links = Links
	}

	return hostConfig
}<|MERGE_RESOLUTION|>--- conflicted
+++ resolved
@@ -15,14 +15,11 @@
 	Links           []string
 	PublishAllPorts bool
 	DriverOptions   map[string][]string
-<<<<<<< HEAD
 }
 
 type KeyValuePair struct {
 	Key   string
 	Value string
-=======
->>>>>>> 5b9c8607
 }
 
 func ContainerHostConfigFromJob(job *engine.Job) *HostConfig {

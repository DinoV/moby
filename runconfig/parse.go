package runconfig

import (
	"fmt"
	"github.com/dotcloud/docker/nat"
	"github.com/dotcloud/docker/opts"
	"github.com/dotcloud/docker/pkg/label"
	flag "github.com/dotcloud/docker/pkg/mflag"
	"github.com/dotcloud/docker/pkg/sysinfo"
	"github.com/dotcloud/docker/runtime/execdriver"
	"github.com/dotcloud/docker/utils"
	"io/ioutil"
	"path"
	"strings"
)

var (
	ErrInvalidWorikingDirectory = fmt.Errorf("The working directory is invalid. It needs to be an absolute path.")
	ErrConflictAttachDetach     = fmt.Errorf("Conflicting options: -a and -d")
	ErrConflictDetachAutoRemove = fmt.Errorf("Conflicting options: --rm and -d")
)

//FIXME Only used in tests
func Parse(args []string, sysInfo *sysinfo.SysInfo) (*Config, *HostConfig, *flag.FlagSet, error) {
	cmd := flag.NewFlagSet("run", flag.ContinueOnError)
	cmd.SetOutput(ioutil.Discard)
	cmd.Usage = nil
	return parseRun(cmd, args, sysInfo)
}

// FIXME: this maps the legacy commands.go code. It should be merged with Parse to only expose a single parse function.
func ParseSubcommand(cmd *flag.FlagSet, args []string, sysInfo *sysinfo.SysInfo) (*Config, *HostConfig, *flag.FlagSet, error) {
	return parseRun(cmd, args, sysInfo)
}

func parseRun(cmd *flag.FlagSet, args []string, sysInfo *sysinfo.SysInfo) (*Config, *HostConfig, *flag.FlagSet, error) {
	var (
		processLabel string
		mountLabel   string
	)
	var (
		// FIXME: use utils.ListOpts for attach and volumes?
		flAttach  = opts.NewListOpts(opts.ValidateAttach)
		flVolumes = opts.NewListOpts(opts.ValidatePath)
		flLinks   = opts.NewListOpts(opts.ValidateLink)
		flEnv     = opts.NewListOpts(opts.ValidateEnv)

		flPublish     opts.ListOpts
		flExpose      opts.ListOpts
		flDns         opts.ListOpts
		flDnsSearch   = opts.NewListOpts(opts.ValidateDomain)
		flVolumesFrom opts.ListOpts
		flLxcOpts     opts.ListOpts
		flDriverOpts  opts.ListOpts

		flAutoRemove      = cmd.Bool([]string{"#rm", "-rm"}, false, "Automatically remove the container when it exits (incompatible with -d)")
		flDetach          = cmd.Bool([]string{"d", "-detach"}, false, "Detached mode: Run container in the background, print new container id")
		flNetwork         = cmd.Bool([]string{"n", "-networking"}, true, "Enable networking for this container")
		flPrivileged      = cmd.Bool([]string{"#privileged", "-privileged"}, false, "Give extended privileges to this container")
		flPublishAll      = cmd.Bool([]string{"P", "-publish-all"}, false, "Publish all exposed ports to the host interfaces")
		flStdin           = cmd.Bool([]string{"i", "-interactive"}, false, "Keep stdin open even if not attached")
		flTty             = cmd.Bool([]string{"t", "-tty"}, false, "Allocate a pseudo-tty")
		flContainerIDFile = cmd.String([]string{"#cidfile", "-cidfile"}, "", "Write the container ID to the file")
		flEntrypoint      = cmd.String([]string{"#entrypoint", "-entrypoint"}, "", "Overwrite the default entrypoint of the image")
		flHostname        = cmd.String([]string{"h", "-hostname"}, "", "Container host name")
		flMemoryString    = cmd.String([]string{"m", "-memory"}, "", "Memory limit (format: <number><optional unit>, where unit = b, k, m or g)")
		flUser            = cmd.String([]string{"u", "-user"}, "", "Username or UID")
		flWorkingDir      = cmd.String([]string{"w", "-workdir"}, "", "Working directory inside the container")
		flCpuShares       = cmd.Int64([]string{"c", "-cpu-shares"}, 0, "CPU shares (relative weight)")
		flLabelOptions    = cmd.String([]string{"Z", "-label"}, "", "Options to pass to underlying labeling system")

		// For documentation purpose
		_ = cmd.Bool([]string{"#sig-proxy", "-sig-proxy"}, true, "Proxify all received signal to the process (even in non-tty mode)")
		_ = cmd.String([]string{"#name", "-name"}, "", "Assign a name to the container")
	)

	cmd.Var(&flAttach, []string{"a", "-attach"}, "Attach to stdin, stdout or stderr.")
	cmd.Var(&flVolumes, []string{"v", "-volume"}, "Bind mount a volume (e.g. from the host: -v /host:/container, from docker: -v /container)")
	cmd.Var(&flLinks, []string{"#link", "-link"}, "Add link to another container (name:alias)")
	cmd.Var(&flEnv, []string{"e", "-env"}, "Set environment variables")

	cmd.Var(&flPublish, []string{"p", "-publish"}, fmt.Sprintf("Publish a container's port to the host (format: %s) (use 'docker port' to see the actual mapping)", nat.PortSpecTemplateFormat))
	cmd.Var(&flExpose, []string{"#expose", "-expose"}, "Expose a port from the container without publishing it to your host")
	cmd.Var(&flDns, []string{"#dns", "-dns"}, "Set custom dns servers")
	cmd.Var(&flDnsSearch, []string{"-dns-search"}, "Set custom dns search domains")
	cmd.Var(&flVolumesFrom, []string{"#volumes-from", "-volumes-from"}, "Mount volumes from the specified container(s)")
<<<<<<< HEAD
	cmd.Var(&flLxcOpts, []string{"#lxc-conf", "#-lxc-conf"}, "Add custom lxc options --lxc-conf=\"lxc.cgroup.cpuset.cpus = 0,1\"")
=======
	cmd.Var(&flLxcOpts, []string{"#lxc-conf", "#-lxc-conf"}, "(lxc exec-driver only) Add custom lxc options --lxc-conf=\"lxc.cgroup.cpuset.cpus = 0,1\"")
>>>>>>> 5b9c8607
	cmd.Var(&flDriverOpts, []string{"o", "-opt"}, "Add custom driver options")

	if err := cmd.Parse(args); err != nil {
		return nil, nil, cmd, err
	}

	// Check if the kernel supports memory limit cgroup.
	if sysInfo != nil && *flMemoryString != "" && !sysInfo.MemoryLimit {
		*flMemoryString = ""
	}

	// Validate input params
	if *flDetach && flAttach.Len() > 0 {
		return nil, nil, cmd, ErrConflictAttachDetach
	}
	if *flWorkingDir != "" && !path.IsAbs(*flWorkingDir) {
		return nil, nil, cmd, ErrInvalidWorikingDirectory
	}
	if *flDetach && *flAutoRemove {
		return nil, nil, cmd, ErrConflictDetachAutoRemove
	}

	// If neither -d or -a are set, attach to everything by default
	if flAttach.Len() == 0 && !*flDetach {
		if !*flDetach {
			flAttach.Set("stdout")
			flAttach.Set("stderr")
			if *flStdin {
				flAttach.Set("stdin")
			}
		}
	}

	var flMemory int64
	if *flMemoryString != "" {
		parsedMemory, err := utils.RAMInBytes(*flMemoryString)
		if err != nil {
			return nil, nil, cmd, err
		}
		flMemory = parsedMemory
	}

	var binds []string
	// add any bind targets to the list of container volumes
	for bind := range flVolumes.GetMap() {
		if arr := strings.Split(bind, ":"); len(arr) > 1 {
			if arr[0] == "/" {
				return nil, nil, cmd, fmt.Errorf("Invalid bind mount: source can't be '/'")
			}
			dstDir := arr[1]
			flVolumes.Set(dstDir)
			binds = append(binds, bind)
			flVolumes.Delete(bind)
		} else if bind == "/" {
			return nil, nil, cmd, fmt.Errorf("Invalid volume: path can't be '/'")
		}
	}

	var (
		parsedArgs = cmd.Args()
		runCmd     []string
		entrypoint []string
		image      string
	)
	if len(parsedArgs) >= 1 {
		image = cmd.Arg(0)
	}
	if len(parsedArgs) > 1 {
		runCmd = parsedArgs[1:]
	}
	if *flEntrypoint != "" {
		entrypoint = []string{*flEntrypoint}
	}

	if !*flPrivileged {
		pLabel, mLabel, e := label.GenLabels(*flLabelOptions)
		if e != nil {
			return nil, nil, cmd, fmt.Errorf("Invalid security labels : %s", e)
		}
		processLabel = pLabel
		mountLabel = mLabel
	}

	lxcConf, err := parseKeyValueOpts(flLxcOpts)
	if err != nil {
		return nil, nil, cmd, err
	}

	var (
		domainname string
		hostname   = *flHostname
		parts      = strings.SplitN(hostname, ".", 2)
	)
	if len(parts) > 1 {
		hostname = parts[0]
		domainname = parts[1]
	}

	ports, portBindings, err := nat.ParsePortSpecs(flPublish.GetAll())
	if err != nil {
		return nil, nil, cmd, err
	}

	// Merge in exposed ports to the map of published ports
	for _, e := range flExpose.GetAll() {
		if strings.Contains(e, ":") {
			return nil, nil, cmd, fmt.Errorf("Invalid port format for --expose: %s", e)
		}
		p := nat.NewPort(nat.SplitProtoPort(e))
		if _, exists := ports[p]; !exists {
			ports[p] = struct{}{}
		}
	}

	config := &Config{
		Hostname:        hostname,
		Domainname:      domainname,
		PortSpecs:       nil, // Deprecated
		ExposedPorts:    ports,
		User:            *flUser,
		Tty:             *flTty,
		NetworkDisabled: !*flNetwork,
		OpenStdin:       *flStdin,
		Memory:          flMemory,
		CpuShares:       *flCpuShares,
		AttachStdin:     flAttach.Get("stdin"),
		AttachStdout:    flAttach.Get("stdout"),
		AttachStderr:    flAttach.Get("stderr"),
		Env:             flEnv.GetAll(),
		Cmd:             runCmd,
		Dns:             flDns.GetAll(),
		DnsSearch:       flDnsSearch.GetAll(),
		Image:           image,
		Volumes:         flVolumes.GetMap(),
		VolumesFrom:     strings.Join(flVolumesFrom.GetAll(), ","),
		Entrypoint:      entrypoint,
		WorkingDir:      *flWorkingDir,
		Context: execdriver.Context{
			"mount_label":   mountLabel,
			"process_label": processLabel,
		},
	}

	driverOptions, err := parseDriverOpts(flDriverOpts)
	if err != nil {
		return nil, nil, cmd, err
	}

	pluginOptions, err := parseDriverOpts(flDriverOpts)
	if err != nil {
		return nil, nil, cmd, err
	}

	hostConfig := &HostConfig{
		Binds:           binds,
		ContainerIDFile: *flContainerIDFile,
		LxcConf:         lxcConf,
		Privileged:      *flPrivileged,
		PortBindings:    portBindings,
		Links:           flLinks.GetAll(),
		PublishAllPorts: *flPublishAll,
<<<<<<< HEAD
		DriverOptions:   pluginOptions,
=======
		DriverOptions:   driverOptions,
>>>>>>> 5b9c8607
	}

	if sysInfo != nil && flMemory > 0 && !sysInfo.SwapLimit {
		//fmt.Fprintf(stdout, "WARNING: Your kernel does not support swap limit capabilities. Limitation discarded.\n")
		config.MemorySwap = -1
	}

	// When allocating stdin in attached mode, close stdin at client disconnect
	if config.OpenStdin && config.AttachStdin {
		config.StdinOnce = true
	}
	return config, hostConfig, cmd, nil
}

// options will come in the format of name.key=value or name.option
func parseDriverOpts(opts opts.ListOpts) (map[string][]string, error) {
	out := make(map[string][]string, len(opts.GetAll()))
	for _, o := range opts.GetAll() {
		parts := strings.SplitN(o, ".", 2)
		if len(parts) < 2 {
			return nil, fmt.Errorf("invalid opt format %s", o)
		}
		values, exists := out[parts[0]]
		if !exists {
			values = []string{}
		}
		out[parts[0]] = append(values, parts[1])
	}
	return out, nil
}

func parseKeyValueOpts(opts opts.ListOpts) ([]utils.KeyValuePair, error) {
	out := make([]utils.KeyValuePair, opts.Len())
	for i, o := range opts.GetAll() {
		k, v, err := utils.ParseKeyValueOpt(o)
		if err != nil {
			return nil, err
		}
		out[i] = utils.KeyValuePair{Key: k, Value: v}
	}
<<<<<<< HEAD
	return strings.TrimSpace(parts[0]), strings.TrimSpace(parts[1]), nil
}

// options will come in the format of name.type=value
func parseDriverOpts(opts opts.ListOpts) (map[string][]string, error) {
	out := make(map[string][]string, len(opts.GetAll()))
	for _, o := range opts.GetAll() {
		parts := strings.SplitN(o, ".", 2)
		if len(parts) < 2 {
			return nil, fmt.Errorf("invalid opt format %s", o)
		}
		values, exists := out[parts[0]]
		if !exists {
			values = []string{}
		}
		out[parts[0]] = append(values, parts[1])
	}
=======
>>>>>>> 5b9c8607
	return out, nil
}<|MERGE_RESOLUTION|>--- conflicted
+++ resolved
@@ -84,11 +84,7 @@
 	cmd.Var(&flDns, []string{"#dns", "-dns"}, "Set custom dns servers")
 	cmd.Var(&flDnsSearch, []string{"-dns-search"}, "Set custom dns search domains")
 	cmd.Var(&flVolumesFrom, []string{"#volumes-from", "-volumes-from"}, "Mount volumes from the specified container(s)")
-<<<<<<< HEAD
-	cmd.Var(&flLxcOpts, []string{"#lxc-conf", "#-lxc-conf"}, "Add custom lxc options --lxc-conf=\"lxc.cgroup.cpuset.cpus = 0,1\"")
-=======
 	cmd.Var(&flLxcOpts, []string{"#lxc-conf", "#-lxc-conf"}, "(lxc exec-driver only) Add custom lxc options --lxc-conf=\"lxc.cgroup.cpuset.cpus = 0,1\"")
->>>>>>> 5b9c8607
 	cmd.Var(&flDriverOpts, []string{"o", "-opt"}, "Add custom driver options")
 
 	if err := cmd.Parse(args); err != nil {
@@ -250,11 +246,7 @@
 		PortBindings:    portBindings,
 		Links:           flLinks.GetAll(),
 		PublishAllPorts: *flPublishAll,
-<<<<<<< HEAD
-		DriverOptions:   pluginOptions,
-=======
 		DriverOptions:   driverOptions,
->>>>>>> 5b9c8607
 	}
 
 	if sysInfo != nil && flMemory > 0 && !sysInfo.SwapLimit {
@@ -295,8 +287,7 @@
 		}
 		out[i] = utils.KeyValuePair{Key: k, Value: v}
 	}
-<<<<<<< HEAD
-	return strings.TrimSpace(parts[0]), strings.TrimSpace(parts[1]), nil
+	return out, nil
 }
 
 // options will come in the format of name.type=value
@@ -313,7 +304,5 @@
 		}
 		out[parts[0]] = append(values, parts[1])
 	}
-=======
->>>>>>> 5b9c8607
 	return out, nil
 }